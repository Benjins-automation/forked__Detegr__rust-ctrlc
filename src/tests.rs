// Copyright (c) 2017 CtrlC developers
// Licensed under the Apache License, Version 2.0
// <LICENSE-APACHE or
// http://www.apache.org/licenses/LICENSE-2.0> or the MIT
// license <LICENSE-MIT or http://opensource.org/licenses/MIT>,
// at your option. All files in the project carrying such
// notice may not be copied, modified, or distributed except
// according to those terms.

extern crate ctrlc;

#[cfg(unix)]
mod platform {
    extern crate nix;

    use std::io;

    pub unsafe fn setup() -> io::Result<()> {
        Ok(())
    }

    pub unsafe fn cleanup() -> io::Result<()> {
        Ok(())
    }

    pub unsafe fn raise_ctrl_c() {
        self::nix::sys::signal::raise(self::nix::sys::signal::SIGINT).unwrap();
    }

    pub unsafe fn print(fmt: ::std::fmt::Arguments) {
        use self::io::Write;
        let stdout = ::std::io::stdout();
        stdout.lock().write_fmt(fmt).unwrap();
    }
}

#[cfg(windows)]
mod platform {
    extern crate winapi;

    use self::winapi::minwindef::DWORD;
    use self::winapi::winnt::{CHAR, HANDLE};
    use std::io;
    use std::ptr;
<<<<<<< HEAD

    use self::winapi::shared::minwindef::DWORD;
    use self::winapi::shared::ntdef::{CHAR, HANDLE};
    use self::winapi::um::consoleapi::{AllocConsole, GetConsoleMode};
    use self::winapi::um::fileapi::WriteFile;
    use self::winapi::um::handleapi::INVALID_HANDLE_VALUE;
    use self::winapi::um::processenv::{GetStdHandle, SetStdHandle};
    use self::winapi::um::winbase::{STD_ERROR_HANDLE, STD_OUTPUT_HANDLE};
    use self::winapi::um::wincon::{AttachConsole, FreeConsole, GenerateConsoleCtrlEvent};
=======
>>>>>>> 899c131d

    /// Stores a piped stdout handle or a cache that gets
    /// flushed when we reattached to the old console.
    enum Output {
        Pipe(HANDLE),
        Cached(Vec<u8>),
    }

    static mut OLD_OUT: *mut Output = 0 as *mut Output;

    impl io::Write for Output {
        fn write(&mut self, buf: &[u8]) -> io::Result<usize> {
            match *self {
                Output::Pipe(handle) => unsafe {
                    use self::winapi::shared::ntdef::VOID;

                    let mut n = 0u32;
                    if WriteFile(
                        handle,
                        buf.as_ptr() as *const VOID,
                        buf.len() as DWORD,
                        &mut n as *mut DWORD,
                        ptr::null_mut(),
                    ) == 0
                    {
                        Err(io::Error::last_os_error())
                    } else {
                        Ok(n as usize)
                    }
                },
                Output::Cached(ref mut s) => s.write(buf),
            }
        }

        fn flush(&mut self) -> io::Result<()> {
            Ok(())
        }
    }

    impl Output {
        /// Stores current piped stdout or creates a new output cache that will
        /// be written to stdout at a later time.
        fn new() -> io::Result<Output> {
            unsafe {
                let stdout = GetStdHandle(STD_OUTPUT_HANDLE);
                if stdout.is_null() || stdout == INVALID_HANDLE_VALUE {
                    return Err(io::Error::last_os_error());
                }

                let mut out = 0u32;
                match GetConsoleMode(stdout, &mut out as *mut DWORD) {
                    0 => Ok(Output::Pipe(stdout)),
                    _ => Ok(Output::Cached(Vec::new())),
                }
            }
        }

        /// Set stdout/stderr and flush cache.
        unsafe fn set_as_std(self) -> io::Result<()> {
            let stdout = match self {
                Output::Pipe(h) => h,
                Output::Cached(_) => get_stdout()?,
            };

            if SetStdHandle(STD_OUTPUT_HANDLE, stdout) == 0 {
                return Err(io::Error::last_os_error());
            }

            if SetStdHandle(STD_ERROR_HANDLE, stdout) == 0 {
                return Err(io::Error::last_os_error());
            }

            match self {
                Output::Pipe(_) => Ok(()),
                Output::Cached(ref s) => {
                    // Write cached output
                    use self::io::Write;
                    let out = io::stdout();
                    out.lock().write_all(&s[..])?;
                    Ok(())
                }
            }
        }
    }

    unsafe fn get_stdout() -> io::Result<HANDLE> {
<<<<<<< HEAD
        use self::winapi::um::winnt::{FILE_SHARE_WRITE, GENERIC_READ, GENERIC_WRITE};
        use self::winapi::um::fileapi::{CreateFileA, OPEN_EXISTING};
=======
        use self::winapi::fileapi::OPEN_EXISTING;
        use self::winapi::shlobj::INVALID_HANDLE_VALUE;
        use self::winapi::winnt::{FILE_SHARE_WRITE, GENERIC_READ, GENERIC_WRITE};
>>>>>>> 899c131d

        let stdout = CreateFileA(
            "CONOUT$\0".as_ptr() as *const CHAR,
            GENERIC_READ | GENERIC_WRITE,
            FILE_SHARE_WRITE,
            ptr::null_mut(),
            OPEN_EXISTING,
            0,
            ptr::null_mut(),
        );

        if stdout.is_null() || stdout == INVALID_HANDLE_VALUE {
            Err(io::Error::last_os_error())
        } else {
            Ok(stdout)
        }
    }

    /// Detach from the current console and create a new one,
    /// We do this because GenerateConsoleCtrlEvent() sends ctrl-c events
    /// to all processes on the same console. We want events to be received
    /// only by our process.
    ///
    /// This breaks rust's stdout pre 1.18.0. Rust used to
    /// [cache the std handles](https://github.com/rust-lang/rust/pull/40516)
    ///
    pub unsafe fn setup() -> io::Result<()> {
        let old_out = Output::new()?;

        if FreeConsole() == 0 {
            return Err(io::Error::last_os_error());
        }

        if AllocConsole() == 0 {
            return Err(io::Error::last_os_error());
        }

        // AllocConsole will not always set stdout/stderr to the to the console buffer
        // of the new terminal.

        let stdout = get_stdout()?;
        if SetStdHandle(STD_OUTPUT_HANDLE, stdout) == 0 {
            return Err(io::Error::last_os_error());
        }

        if SetStdHandle(STD_ERROR_HANDLE, stdout) == 0 {
            return Err(io::Error::last_os_error());
        }

        OLD_OUT = Box::into_raw(Box::new(old_out));

        Ok(())
    }

    /// Reattach to the old console.
    pub unsafe fn cleanup() -> io::Result<()> {
        if FreeConsole() == 0 {
            return Err(io::Error::last_os_error());
        }

        if AttachConsole(winapi::um::wincon::ATTACH_PARENT_PROCESS) == 0 {
            return Err(io::Error::last_os_error());
        }

        Box::from_raw(OLD_OUT).set_as_std()?;

        Ok(())
    }

    /// This will signal the whole process group.
    pub unsafe fn raise_ctrl_c() {
        assert!(GenerateConsoleCtrlEvent(winapi::um::wincon::CTRL_C_EVENT, 0) != 0);
    }

    /// Print to both consoles, this is not thread safe.
    pub unsafe fn print(fmt: ::std::fmt::Arguments) {
        use self::io::Write;
        {
            let stdout = io::stdout();
            stdout.lock().write_fmt(fmt).unwrap();
        }
        {
            assert!(!OLD_OUT.is_null());
            (*OLD_OUT).write_fmt(fmt).unwrap();
        }
    }
}

fn test_set_handler() {
    let (tx, rx) = ::std::sync::mpsc::channel();
    ctrlc::set_handler(move || {
        tx.send(true).unwrap();
    }).unwrap();

    unsafe {
        platform::raise_ctrl_c();
    }

    rx.recv_timeout(::std::time::Duration::from_secs(10))
        .unwrap();

    match ctrlc::set_handler(|| {}) {
        Err(ctrlc::Error::MultipleHandlers) => {}
        ret => panic!("{:?}", ret),
    }
}

macro_rules! run_tests {
    ( $($test_fn:ident),* ) => {
        unsafe {
            platform::print(format_args!("\n"));
            $(
                platform::print(format_args!("test tests::{} ... ", stringify!($test_fn)));
                $test_fn();
                platform::print(format_args!("ok\n"));
            )*
            platform::print(format_args!("\n"));
        }
    }
}

fn main() {
    unsafe {
        platform::setup().unwrap();
    }

    let default = std::panic::take_hook();
    std::panic::set_hook(Box::new(move |info| {
        unsafe {
            platform::cleanup().unwrap();
        }
        (default)(info);
    }));

    run_tests!(test_set_handler);

    unsafe {
        platform::cleanup().unwrap();
    }
}<|MERGE_RESOLUTION|>--- conflicted
+++ resolved
@@ -38,11 +38,8 @@
 mod platform {
     extern crate winapi;
 
-    use self::winapi::minwindef::DWORD;
-    use self::winapi::winnt::{CHAR, HANDLE};
     use std::io;
     use std::ptr;
-<<<<<<< HEAD
 
     use self::winapi::shared::minwindef::DWORD;
     use self::winapi::shared::ntdef::{CHAR, HANDLE};
@@ -52,8 +49,6 @@
     use self::winapi::um::processenv::{GetStdHandle, SetStdHandle};
     use self::winapi::um::winbase::{STD_ERROR_HANDLE, STD_OUTPUT_HANDLE};
     use self::winapi::um::wincon::{AttachConsole, FreeConsole, GenerateConsoleCtrlEvent};
-=======
->>>>>>> 899c131d
 
     /// Stores a piped stdout handle or a cache that gets
     /// flushed when we reattached to the old console.
@@ -140,14 +135,9 @@
     }
 
     unsafe fn get_stdout() -> io::Result<HANDLE> {
-<<<<<<< HEAD
         use self::winapi::um::winnt::{FILE_SHARE_WRITE, GENERIC_READ, GENERIC_WRITE};
         use self::winapi::um::fileapi::{CreateFileA, OPEN_EXISTING};
-=======
-        use self::winapi::fileapi::OPEN_EXISTING;
-        use self::winapi::shlobj::INVALID_HANDLE_VALUE;
-        use self::winapi::winnt::{FILE_SHARE_WRITE, GENERIC_READ, GENERIC_WRITE};
->>>>>>> 899c131d
+        use self::winapi::um::handleapi::INVALID_HANDLE_VALUE;
 
         let stdout = CreateFileA(
             "CONOUT$\0".as_ptr() as *const CHAR,
